#include "../TravelDepth.h"
#include "../MeshAnalyser.h"

#include <iostream>
#include <fstream>
#include <stdio.h>

int main(int argc, char** argv)
{
    time_t start= time(NULL);

//    TravelDepth* depthComputer = new TravelDepth(argv[1]);
//    depthComputer->ComputeDepth();
//    depthComputer->WriteIntoFile(argv[2]);

    MeshAnalyser* depthComputer = new MeshAnalyser(argv[1]);
    depthComputer->ComputeTravelDepthFromClosed(true);
    depthComputer->WriteIntoFile(argv[2],(char*)"depth");
<<<<<<< HEAD
=======
//   depthComputer->ComputePrincipalCurvatures();
//   depthComputer->WriteIntoFile(argv[2],(char*)"curv2");
>>>>>>> a373247d



    cout<<"Elapsed time (meshTest): "<<time(NULL)-start<<" s"<<endl;
    return 0;
}


<|MERGE_RESOLUTION|>--- conflicted
+++ resolved
@@ -16,11 +16,7 @@
     MeshAnalyser* depthComputer = new MeshAnalyser(argv[1]);
     depthComputer->ComputeTravelDepthFromClosed(true);
     depthComputer->WriteIntoFile(argv[2],(char*)"depth");
-<<<<<<< HEAD
-=======
-//   depthComputer->ComputePrincipalCurvatures();
-//   depthComputer->WriteIntoFile(argv[2],(char*)"curv2");
->>>>>>> a373247d
+
 
 
 
